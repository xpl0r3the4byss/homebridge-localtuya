# CRITICAL: READ THIS FIRST

## Working Baseline Version
- Version: 0.0.1-beta.1
- Git commit: 42562da
- Status: **WORKING CORRECTLY**
- Published on npm with beta tag

## WARNING
DO NOT FUCK WITH THIS WORKING VERSION. Previous attempts to "fix" or "improve" minor issues resulted in completely breaking the plugin. Unless explicitly asked to make specific changes, maintain this working baseline.

## Key Details
- Using tuyapi instead of tinytuya
- TypeScript checks temporarily disabled for publishing
- Successfully shows up in Homebridge UI plugin search

## Critical Changes That Led to Working Version
1. Changed from tinytuya to tuyapi
2. Set version to 0.0.1-beta.1
3. Disabled TypeScript checks in package.json prepublishOnly script
4. Published with beta tag

## Next Time
If asked to work on this project:
1. Check this commit is still the baseline
2. Do NOT attempt to "fix" TypeScript issues unless specifically requested
3. Do NOT modify any working functionality unless specifically requested
4. If changes are needed, create a new branch from this working version
<<<<<<< HEAD
5. NEVER add the dist directory to .gitignore - compiled files MUST be committed
=======
5. NEVER add the dist directory to .gitignore - compiled files MUST be committed

## Version Management

Use these npm scripts to manage versions:

```bash
npm run version:beta    # Bump beta version (0.0.1-beta.1 -> 0.0.1-beta.2)
npm run version:patch   # Patch version for bug fixes
npm run version:minor   # Minor version for new features
npm run version:major   # Major version for breaking changes
```

### When to Use Each Version Type

#### Patch Version (0.0.X)
- Bug fixes that don't change functionality
- Performance improvements
- Error handling improvements
- Log message changes
- Documentation updates

#### Minor Version (0.X.0)
- New features that maintain backward compatibility
- New device type support
- New configuration options
- Dependency updates that don't require code changes
- Deprecation notices for future breaking changes

#### Major Version (X.0.0)
- Breaking changes to configuration format
- Removal of deprecated features
- Major dependency updates requiring code changes
- Changes that require users to modify their setup

#### Beta Version (X.Y.Z-beta.N)
- All changes during beta development
- Increment beta number for each published beta
- Move to stable version when thoroughly tested
>>>>>>> 3da5d44d
<|MERGE_RESOLUTION|>--- conflicted
+++ resolved
@@ -26,9 +26,6 @@
 2. Do NOT attempt to "fix" TypeScript issues unless specifically requested
 3. Do NOT modify any working functionality unless specifically requested
 4. If changes are needed, create a new branch from this working version
-<<<<<<< HEAD
-5. NEVER add the dist directory to .gitignore - compiled files MUST be committed
-=======
 5. NEVER add the dist directory to .gitignore - compiled files MUST be committed
 
 ## Version Management
@@ -67,5 +64,4 @@
 #### Beta Version (X.Y.Z-beta.N)
 - All changes during beta development
 - Increment beta number for each published beta
-- Move to stable version when thoroughly tested
->>>>>>> 3da5d44d
+- Move to stable version when thoroughly tested